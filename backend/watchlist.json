--- conflicted
+++ resolved
@@ -424,7 +424,6 @@
       "technigrade": []
     },
     {
-<<<<<<< HEAD
       "ticker": "BOX",
       "sector": "",
       "technigrade": [15, 14, 10, 7, 5]
@@ -443,11 +442,10 @@
       "ticker": "MVST",
       "sector": "",
       "technigrade": [2, 1, 1, 1, 1]
-=======
+
       "ticker": "RCAT",
       "sector": "",
       "technigrade": []
->>>>>>> 94df19bf
     }
   ],
   "portfolio": []
